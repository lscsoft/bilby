from __future__ import absolute_import, division
import bilby
import unittest
from mock import Mock
import numpy as np
import os
from collections import OrderedDict


class TestPriorInstantiationWithoutOptionalPriors(unittest.TestCase):

    def setUp(self):
        self.prior = bilby.core.prior.Prior()

    def tearDown(self):
        del self.prior

    def test_name(self):
        self.assertIsNone(self.prior.name)

    def test_latex_label(self):
        self.assertIsNone(self.prior.latex_label)

    def test_is_fixed(self):
        self.assertFalse(self.prior.is_fixed)

    def test_class_instance(self):
        self.assertIsInstance(self.prior, bilby.core.prior.Prior)

    def test_magic_call_is_the_same_as_sampling(self):
        self.prior.sample = Mock(return_value=0.5)
        self.assertEqual(self.prior.sample(), self.prior())

    def test_base_rescale_method(self):
        self.assertIsNone(self.prior.rescale(1))

    def test_base_repr(self):
        self.prior = bilby.core.prior.Prior(name='test_name', latex_label='test_label', minimum=0, maximum=1)
        expected_string = "Prior(name='test_name', latex_label='test_label', unit=None, minimum=0, maximum=1)"
        self.assertEqual(expected_string, self.prior.__repr__())

    def test_base_prob(self):
        self.assertTrue(np.isnan(self.prior.prob(5)))

    def test_base_ln_prob(self):
        self.prior.prob = lambda val: val
        self.assertEqual(np.log(5), self.prior.ln_prob(5))

    def test_is_in_prior(self):
        self.prior.minimum = 0
        self.prior.maximum = 1
        val_below = self.prior.minimum - 0.1
        val_at_minimum = self.prior.minimum
        val_in_prior = (self.prior.minimum + self.prior.maximum) / 2.
        val_at_maximum = self.prior.maximum
        val_above = self.prior.maximum + 0.1
        self.assertTrue(self.prior.is_in_prior_range(val_at_minimum))
        self.assertTrue(self.prior.is_in_prior_range(val_at_maximum))
        self.assertTrue(self.prior.is_in_prior_range(val_in_prior))
        self.assertFalse(self.prior.is_in_prior_range(val_below))
        self.assertFalse(self.prior.is_in_prior_range(val_above))


class TestPriorName(unittest.TestCase):

    def setUp(self):
        self.test_name = 'test_name'
        self.prior = bilby.core.prior.Prior(self.test_name)

    def tearDown(self):
        del self.prior
        del self.test_name

    def test_name_assignment(self):
        self.prior.name = "other_name"
        self.assertEqual(self.prior.name, "other_name")


class TestPriorLatexLabel(unittest.TestCase):
    def setUp(self):
        self.test_name = 'test_name'
        self.prior = bilby.core.prior.Prior(self.test_name)

    def tearDown(self):
        del self.test_name
        del self.prior

    def test_label_assignment(self):
        test_label = 'test_label'
        self.prior.latex_label = 'test_label'
        self.assertEqual(test_label, self.prior.latex_label)

    def test_default_label_assignment(self):
        self.prior.name = 'chirp_mass'
        self.prior.latex_label = None
        self.assertEqual(self.prior.latex_label, '$\mathcal{M}$')

    def test_default_label_assignment_default(self):
        self.assertTrue(self.prior.latex_label, self.prior.name)


class TestPriorIsFixed(unittest.TestCase):

    def setUp(self):
        pass

    def tearDown(self):
        pass

    def test_is_fixed_parent_class(self):
        self.prior = bilby.core.prior.Prior()
        self.assertFalse(self.prior.is_fixed)

    def test_is_fixed_delta_function_class(self):
        self.prior = bilby.core.prior.DeltaFunction(peak=0)
        self.assertTrue(self.prior.is_fixed)

    def test_is_fixed_uniform_class(self):
        self.prior = bilby.core.prior.Uniform(minimum=0, maximum=10)
        self.assertFalse(self.prior.is_fixed)


class TestPriorClasses(unittest.TestCase):

    def setUp(self):

        # set multivariate Gaussian
        mvg = bilby.core.prior.MultivariateGaussianDist(names=['testa', 'testb'],
                                                        mus=[1, 1],
                                                        covs=np.array([[2., 0.5], [0.5, 2.]]),
                                                        weights=1.)
        mvn = bilby.core.prior.MultivariateGaussianDist(names=['testa', 'testb'],
                                                        mus=[1, 1],
                                                        covs=np.array([[2., 0.5], [0.5, 2.]]),
                                                        weights=1.)

        self.priors = [
            bilby.core.prior.DeltaFunction(name='test', unit='unit', peak=1),
            bilby.core.prior.Gaussian(name='test', unit='unit', mu=0, sigma=1),
            bilby.core.prior.Normal(name='test', unit='unit', mu=0, sigma=1),
            bilby.core.prior.PowerLaw(name='test', unit='unit', alpha=0, minimum=0, maximum=1),
            bilby.core.prior.PowerLaw(name='test', unit='unit', alpha=-1, minimum=0.5, maximum=1),
            bilby.core.prior.PowerLaw(name='test', unit='unit', alpha=2, minimum=1, maximum=1e2),
            bilby.core.prior.Uniform(name='test', unit='unit', minimum=0, maximum=1),
            bilby.core.prior.LogUniform(name='test', unit='unit', minimum=5e0, maximum=1e2),
            bilby.gw.prior.UniformComovingVolume(name='redshift', minimum=0.1, maximum=1.0),
            bilby.core.prior.Sine(name='test', unit='unit'),
            bilby.core.prior.Cosine(name='test', unit='unit'),
            bilby.core.prior.Interped(name='test', unit='unit', xx=np.linspace(0, 10, 1000),
                                      yy=np.linspace(0, 10, 1000) ** 4,
                                      minimum=3, maximum=5),
            bilby.core.prior.TruncatedGaussian(name='test', unit='unit', mu=1, sigma=0.4, minimum=-1, maximum=1),
            bilby.core.prior.TruncatedNormal(name='test', unit='unit', mu=1, sigma=0.4, minimum=-1, maximum=1),
            bilby.core.prior.HalfGaussian(name='test', unit='unit', sigma=1),
            bilby.core.prior.HalfNormal(name='test', unit='unit', sigma=1),
            bilby.core.prior.LogGaussian(name='test', unit='unit', mu=0, sigma=1),
            bilby.core.prior.LogNormal(name='test', unit='unit', mu=0, sigma=1),
            bilby.core.prior.Exponential(name='test', unit='unit', mu=1),
            bilby.core.prior.StudentT(name='test', unit='unit', df=3, mu=0, scale=1),
            bilby.core.prior.Beta(name='test', unit='unit', alpha=2.0, beta=2.0),
            bilby.core.prior.Logistic(name='test', unit='unit', mu=0, scale=1),
            bilby.core.prior.Cauchy(name='test', unit='unit', alpha=0, beta=1),
            bilby.core.prior.Lorentzian(name='test', unit='unit', alpha=0, beta=1),
            bilby.core.prior.Gamma(name='test', unit='unit', k=1, theta=1),
            bilby.core.prior.ChiSquared(name='test', unit='unit', nu=2),
            bilby.core.prior.FermiDirac(name='test', unit='unit', sigma=1., r=10.),
            bilby.gw.prior.AlignedSpin(name='test', unit='unit'),
            bilby.core.prior.MultivariateGaussian(mvg=mvg, name='testa', unit='unit'),
            bilby.core.prior.MultivariateGaussian(mvg=mvg, name='testb', unit='unit'),
            bilby.core.prior.MultivariateNormal(mvg=mvn, name='testa', unit='unit'),
            bilby.core.prior.MultivariateNormal(mvg=mvn, name='testb', unit='unit')
        ]

    def test_minimum_rescaling(self):
        """Test the the rescaling works as expected."""
        for prior in self.priors:
            if isinstance(prior, bilby.core.prior.MultivariateGaussian):
                minimum_sample = prior.rescale(0)
                if prior.mvg.filled_rescale():
                    self.assertAlmostEqual(minimum_sample[0], prior.minimum)
                    self.assertAlmostEqual(minimum_sample[1], prior.minimum)
            else:
                minimum_sample = prior.rescale(0)
                self.assertAlmostEqual(minimum_sample, prior.minimum)

    def test_maximum_rescaling(self):
        """Test the the rescaling works as expected."""
        for prior in self.priors:
            if isinstance(prior, bilby.core.prior.MultivariateGaussian):
                maximum_sample = prior.rescale(0)
                if prior.mvg.filled_rescale():
                    self.assertAlmostEqual(maximum_sample[0], prior.maximum)
                    self.assertAlmostEqual(maximum_sample[1], prior.maximum)
            else:
                maximum_sample = prior.rescale(1)
                self.assertAlmostEqual(maximum_sample, prior.maximum)

    def test_many_sample_rescaling(self):
        """Test the the rescaling works as expected."""
        for prior in self.priors:
            many_samples = prior.rescale(np.random.uniform(0, 1, 1000))
            if isinstance(prior, bilby.core.prior.MultivariateGaussian):
                if not prior.mvg.filled_rescale():
                    continue
            self.assertTrue(all((many_samples >= prior.minimum) & (many_samples <= prior.maximum)))

    def test_out_of_bounds_rescaling(self):
        """Test the the rescaling works as expected."""
        for prior in self.priors:
            self.assertRaises(ValueError, lambda: prior.rescale(-1))

    def test_sampling_single(self):
        """Test that sampling from the prior always returns values within its domain."""
        for prior in self.priors:
            single_sample = prior.sample()
            self.assertTrue((single_sample >= prior.minimum) & (single_sample <= prior.maximum))

    def test_sampling_many(self):
        """Test that sampling from the prior always returns values within its domain."""
        for prior in self.priors:
            many_samples = prior.sample(1000)
            self.assertTrue(all((many_samples >= prior.minimum) & (many_samples <= prior.maximum)))

    def test_probability_above_domain(self):
        """Test that the prior probability is non-negative in domain of validity and zero outside."""
        for prior in self.priors:
            if prior.maximum != np.inf:
                outside_domain = np.linspace(prior.maximum + 1, prior.maximum + 1e4, 1000)
                self.assertTrue(all(prior.prob(outside_domain) == 0))

    def test_probability_below_domain(self):
        """Test that the prior probability is non-negative in domain of validity and zero outside."""
        for prior in self.priors:
            if prior.minimum != -np.inf:
                outside_domain = np.linspace(prior.minimum - 1e4, prior.minimum - 1, 1000)
                self.assertTrue(all(prior.prob(outside_domain) == 0))

    def test_prob_and_ln_prob(self):
        for prior in self.priors:
            sample = prior.sample()
            if not isinstance(prior, bilby.core.prior.MultivariateGaussian):
                # due to the way that the Multivariate Gaussian prior must sequentially call
                # the prob and ln_prob functions, it must be ignored in this test.
                self.assertAlmostEqual(np.log(prior.prob(sample)), prior.ln_prob(sample), 12)

    def test_log_normal_fail(self):
        with self.assertRaises(ValueError):
            bilby.core.prior.LogNormal(name='test', unit='unit', mu=0, sigma=-1)

    def test_studentt_fail(self):
        with self.assertRaises(ValueError):
            bilby.core.prior.StudentT(name='test', unit='unit', df=3, mu=0, scale=-1)
        with self.assertRaises(ValueError):
            bilby.core.prior.StudentT(name='test', unit='unit', df=0, mu=0, scale=1)

    def test_beta_fail(self):
        with self.assertRaises(ValueError):
            bilby.core.prior.Beta(name='test', unit='unit', alpha=-2.0, beta=2.0),

        with self.assertRaises(ValueError):
            bilby.core.prior.Beta(name='test', unit='unit', alpha=2.0, beta=-2.0),

<<<<<<< HEAD
    def test_multivariate_gaussian_fail(self):
        with self.assertRaises(ValueError):
            # bounds is wrong length
            bilby.core.prior.MultivariateGaussianDist(['a', 'b'],
                                                      bounds=[(-1., 1.)])
        with self.assertRaises(ValueError):
            # bounds has lower value greater than upper
            bilby.core.prior.MultivariateGaussianDist(['a', 'b'],
                                                      bounds=[(-1., 1.), (1., -1)])
        with self.assertRaises(TypeError):
            # bound is not a list/tuple
            bilby.core.prior.MultivariateGaussianDist(['a', 'b'],
                                                      bounds=[(-1., 1.), 2])
        with self.assertRaises(ValueError):
            # bound contains too many values
            bilby.core.prior.MultivariateGaussianDist(['a', 'b'],
                                                      bounds=[(-1., 1., 4), 2])
        with self.assertRaises(ValueError):
            # means is not a list
            bilby.core.prior.MultivariateGaussianDist(['a', 'b'], mus=1.)
        with self.assertRaises(ValueError):
            # sigmas is not a list
            bilby.core.prior.MultivariateGaussianDist(['a', 'b'], sigmas=1.)
        with self.assertRaises(TypeError):
            # covariances is not a list
            bilby.core.prior.MultivariateGaussianDist(['a', 'b'], covs=1.)
        with self.assertRaises(TypeError):
            # correlation coefficients is not a list
            bilby.core.prior.MultivariateGaussianDist(['a', 'b'], corrcoefs=1.)
        with self.assertRaises(ValueError):
            # wrong number of weights
            bilby.core.prior.MultivariateGaussianDist(['a', 'b'], weights=[0.5, 0.5])
        with self.assertRaises(ValueError):
            # not enough modes set
            bilby.core.prior.MultivariateGaussianDist(['a', 'b'], mus=[[1., 2.]],
                                                      nmodes=2)
        with self.assertRaises(ValueError):
            # covariance is the wrong shape
            bilby.core.prior.MultivariateGaussianDist(['a', 'b'],
                                                      covs=np.array([[[1., 1.],
                                                                      [1., 1.]]]))
        with self.assertRaises(ValueError):
            # covariance is the wrong shape
            bilby.core.prior.MultivariateGaussianDist(['a', 'b'],
                                                      covs=np.array([[[1., 1.]]]))
        with self.assertRaises(ValueError):
            # correlation coefficient matrix is the wrong shape
            bilby.core.prior.MultivariateGaussianDist(['a', 'b'], sigmas=[1., 1.],
                                                      corrcoefs=np.array([[[[1., 1.],
                                                                            [1., 1.]]]]))
        with self.assertRaises(ValueError):
            # correlation coefficient matrix is the wrong shape
            bilby.core.prior.MultivariateGaussianDist(['a', 'b'], sigmas=[1., 1.],
                                                      corrcoefs=np.array([[[1., 1.]]]))
        with self.assertRaises(ValueError):
            # correlation coefficient has non-unity diagonal value
            bilby.core.prior.MultivariateGaussianDist(['a', 'b'], sigmas=[1., 1.],
                                                      corrcoefs=np.array([[1., 1.],
                                                                          [1., 2.]]))
        with self.assertRaises(ValueError):
            # correlation coefficient matrix is not symmetric
            bilby.core.prior.MultivariateGaussianDist(['a', 'b'], sigmas=[1., 2.],
                                                      corrcoefs=np.array([[1., -1.2],
                                                                          [-0.3, 1.]]))
        with self.assertRaises(ValueError):
            # correlation coefficient matrix is not positive definite
            bilby.core.prior.MultivariateGaussianDist(['a', 'b'], sigmas=[1., 2.],
                                                      corrcoefs=np.array([[1., -1.3],
                                                                          [-1.3, 1.]]))
        with self.assertRaises(ValueError):
            # wrong number of sigmas
            bilby.core.prior.MultivariateGaussianDist(['a', 'b'], sigmas=[1., 2., 3.],
                                                      corrcoefs=np.array([[1., 0.3],
                                                                          [0.3, 1.]]))

    def test_multivariate_gaussian_covariance(self):
        """Test that the correlation coefficient/covariance matrices are correct"""
        cov = np.array([[4., 0], [0., 9.]])
        mvg = bilby.core.prior.MultivariateGaussianDist(['a', 'b'], covs=cov)
        self.assertEqual(mvg.nmodes, 1)
        self.assertTrue(np.allclose(mvg.covs[0], cov))
        self.assertTrue(np.allclose(mvg.sigmas[0], np.sqrt(np.diag(cov))))
        self.assertTrue(np.allclose(mvg.corrcoefs[0], np.eye(2)))

        corrcoef = np.array([[1., 0.5], [0.5, 1.]])
        sigma = [2., 2.]
        mvg = bilby.core.prior.MultivariateGaussianDist(['a', 'b'],
                                                        corrcoefs=corrcoef,
                                                        sigmas=sigma)
        self.assertTrue(np.allclose(mvg.corrcoefs[0], corrcoef))
        self.assertTrue(np.allclose(mvg.sigmas[0], sigma))
        self.assertTrue(np.allclose(np.diag(mvg.covs[0]), np.square(sigma)))
        self.assertTrue(np.allclose(np.diag(np.fliplr(mvg.covs[0])), 2.*np.ones(2)))
=======
    def test_fermidirac_fail(self):
        with self.assertRaises(ValueError):
            bilby.core.prior.FermiDirac(name='test', unit='unit', sigma=1.)

        with self.assertRaises(ValueError):
            bilby.core.prior.FermiDirac(name='test', unit='unit', sigma=1., mu=-1)
>>>>>>> 9dacda96

    def test_probability_in_domain(self):
        """Test that the prior probability is non-negative in domain of validity and zero outside."""
        for prior in self.priors:
            if prior.minimum == -np.inf:
                prior.minimum = -1e5
            if prior.maximum == np.inf:
                prior.maximum = 1e5
            domain = np.linspace(prior.minimum, prior.maximum, 1000)
            self.assertTrue(all(prior.prob(domain) >= 0))

    def test_probability_surrounding_domain(self):
        """Test that the prior probability is non-negative in domain of validity and zero outside."""
        for prior in self.priors:
            # skip delta function prior in this case
            if isinstance(prior, bilby.core.prior.DeltaFunction):
                continue
            surround_domain = np.linspace(prior.minimum - 1, prior.maximum + 1, 1000)
            prior.prob(surround_domain)

    def test_normalized(self):
        """Test that each of the priors are normalised, this needs care for delta function and Gaussian priors"""
        for prior in self.priors:
            if isinstance(prior, bilby.core.prior.DeltaFunction):
                continue
            if isinstance(prior, bilby.core.prior.Cauchy):
                continue
            if isinstance(prior, bilby.core.prior.MultivariateGaussian):
                continue
            elif isinstance(prior, bilby.core.prior.Gaussian):
                domain = np.linspace(-1e2, 1e2, 1000)
            elif isinstance(prior, bilby.core.prior.Cauchy):
                domain = np.linspace(-1e2, 1e2, 1000)
            elif isinstance(prior, bilby.core.prior.StudentT):
                domain = np.linspace(-1e2, 1e2, 1000)
            elif isinstance(prior, bilby.core.prior.HalfGaussian):
                domain = np.linspace(0., 1e2, 1000)
            elif isinstance(prior, bilby.core.prior.Gamma):
                domain = np.linspace(0., 1e2, 5000)
            elif isinstance(prior, bilby.core.prior.LogNormal):
                domain = np.linspace(0., 1e2, 1000)
            elif isinstance(prior, bilby.core.prior.Exponential):
                domain = np.linspace(0., 1e2, 5000)
            elif isinstance(prior, bilby.core.prior.Logistic):
                domain = np.linspace(-1e2, 1e2, 1000)
            elif isinstance(prior, bilby.core.prior.FermiDirac):
                domain = np.linspace(0., 1e2, 1000)
            else:
                domain = np.linspace(prior.minimum, prior.maximum, 1000)
            self.assertAlmostEqual(np.trapz(prior.prob(domain), domain), 1, 3)

    def test_unit_setting(self):
        for prior in self.priors:
            if isinstance(prior, bilby.gw.prior.Cosmological):
                self.assertEqual(None, prior.unit)
            else:
                self.assertEqual('unit', prior.unit)

    def test_eq_different_classes(self):
        for i in range(len(self.priors)):
            for j in range(len(self.priors)):
                if i == j:
                    self.assertEqual(self.priors[i], self.priors[j])
                else:
                    self.assertNotEqual(self.priors[i], self.priors[j])

    def test_eq_other_condition(self):
        prior_1 = bilby.core.prior.PowerLaw(name='test', unit='unit', alpha=0, minimum=0, maximum=1)
        prior_2 = bilby.core.prior.PowerLaw(name='test', unit='unit', alpha=0, minimum=0, maximum=1.5)
        self.assertNotEqual(prior_1, prior_2)

    def test_eq_different_keys(self):
        prior_1 = bilby.core.prior.PowerLaw(name='test', unit='unit', alpha=0, minimum=0, maximum=1)
        prior_2 = bilby.core.prior.PowerLaw(name='test', unit='unit', alpha=0, minimum=0, maximum=1)
        prior_2.other_key = 5
        self.assertNotEqual(prior_1, prior_2)

    def test_np_array_eq(self):
        prior_1 = bilby.core.prior.PowerLaw(name='test', unit='unit', alpha=0, minimum=0, maximum=1)
        prior_2 = bilby.core.prior.PowerLaw(name='test', unit='unit', alpha=0, minimum=0, maximum=1)
        prior_1.array_attribute = np.array([1, 2, 3])
        prior_2.array_attribute = np.array([2, 2, 3])
        self.assertNotEqual(prior_1, prior_2)

    def test_repr(self):
        for prior in self.priors:
            if isinstance(prior, bilby.core.prior.Interped):
                continue  # we cannot test this because of the numpy arrays
            if isinstance(prior, bilby.core.prior.Beta):
                continue  # We cannot test this as it has a frozen scipy dist
            if isinstance(prior, bilby.core.prior.MultivariateGaussian):
                continue  # we cannot test this because of the internal objects
            elif isinstance(prior, bilby.gw.prior.UniformComovingVolume):
                repr_prior_string = 'bilby.gw.prior.' + repr(prior)
            else:
                repr_prior_string = 'bilby.core.prior.' + repr(prior)
            repr_prior = eval(repr_prior_string)
            self.assertEqual(prior, repr_prior)

    def test_set_maximum_setting(self):
        for prior in self.priors:
            if isinstance(prior, (
                    bilby.core.prior.DeltaFunction, bilby.core.prior.Gaussian,
                    bilby.core.prior.HalfGaussian, bilby.core.prior.LogNormal,
                    bilby.core.prior.Exponential, bilby.core.prior.StudentT,
                    bilby.core.prior.Logistic, bilby.core.prior.Cauchy,
<<<<<<< HEAD
                    bilby.core.prior.Gamma, bilby.core.prior.MultivariateGaussian)):
=======
                    bilby.core.prior.Gamma, bilby.core.prior.FermiDirac)):
>>>>>>> 9dacda96
                continue
            prior.maximum = (prior.maximum + prior.minimum) / 2
            self.assertTrue(max(prior.sample(10000)) < prior.maximum)

    def test_set_minimum_setting(self):
        for prior in self.priors:
            if isinstance(prior, (
                    bilby.core.prior.DeltaFunction, bilby.core.prior.Gaussian,
                    bilby.core.prior.HalfGaussian, bilby.core.prior.LogNormal,
                    bilby.core.prior.Exponential, bilby.core.prior.StudentT,
                    bilby.core.prior.Logistic, bilby.core.prior.Cauchy,
<<<<<<< HEAD
                    bilby.core.prior.Gamma, bilby.core.prior.MultivariateGaussian)):
=======
                    bilby.core.prior.Gamma, bilby.core.prior.FermiDirac)):
>>>>>>> 9dacda96
                continue
            prior.minimum = (prior.maximum + prior.minimum) / 2
            self.assertTrue(min(prior.sample(10000)) > prior.minimum)


class TestPriorDict(unittest.TestCase):

    def setUp(self):
        self.first_prior = bilby.core.prior.Uniform(name='a', minimum=0, maximum=1, unit='kg')
        self.second_prior = bilby.core.prior.PowerLaw(name='b', alpha=3, minimum=1, maximum=2, unit='m/s')
        self.third_prior = bilby.core.prior.DeltaFunction(name='c', peak=42, unit='m')
        self.priors = dict(mass=self.first_prior,
                           speed=self.second_prior,
                           length=self.third_prior)
        self.prior_set_from_dict = bilby.core.prior.PriorDict(dictionary=self.priors)
        self.default_prior_file = os.path.join(os.path.dirname(os.path.realpath(__file__)),
                                               'prior_files/binary_black_holes.prior')
        self.prior_set_from_file = bilby.core.prior.PriorDict(filename=self.default_prior_file)

    def tearDown(self):
        del self.first_prior
        del self.second_prior
        del self.third_prior
        del self.priors
        del self.prior_set_from_dict
        del self.default_prior_file
        del self.prior_set_from_file

    def test_copy(self):
        priors = bilby.core.prior.PriorDict(self.priors)
        self.assertEqual(priors, priors.copy())

    def test_prior_set(self):
        priors_dict = bilby.core.prior.PriorDict(self.priors)
        priors_set = bilby.core.prior.PriorSet(self.priors)
        self.assertEqual(priors_dict, priors_set)

    def test_prior_set_is_ordered_dict(self):
        self.assertIsInstance(self.prior_set_from_dict, OrderedDict)

    def test_prior_set_has_correct_length(self):
        self.assertEqual(3, len(self.prior_set_from_dict))

    def test_prior_set_has_expected_priors(self):
        self.assertDictEqual(self.priors, dict(self.prior_set_from_dict))

    def test_read_from_file(self):
        expected = dict(mass_1=bilby.core.prior.Uniform(name='mass_1',
                                                        minimum=5,
                                                        maximum=100,
                                                        unit='$M_{\\odot}$'),
                        mass_2=bilby.core.prior.Uniform(name='mass_2',
                                                        minimum=5,
                                                        maximum=100,
                                                        unit='$M_{\\odot}$'),
                        a_1=bilby.core.prior.Uniform(name='a_1', minimum=0,
                                                     maximum=0.8),
                        a_2=bilby.core.prior.Uniform(name='a_2', minimum=0,
                                                     maximum=0.8),
                        tilt_1=bilby.core.prior.Sine(name='tilt_1'),
                        tilt_2=bilby.core.prior.Sine(name='tilt_2'),
                        phi_12=bilby.core.prior.Uniform(name='phi_12',
                                                        minimum=0,
                                                        maximum=2 * np.pi),
                        phi_jl=bilby.core.prior.Uniform(name='phi_jl',
                                                        minimum=0,
                                                        maximum=2 * np.pi),
                        luminosity_distance=bilby.gw.prior.UniformComovingVolume(name='luminosity_distance',
                                                                                 minimum=1e2,
                                                                                 maximum=5e3, unit='Mpc'),
                        dec=bilby.core.prior.Cosine(name='dec'),
                        ra=bilby.core.prior.Uniform(name='ra', minimum=0,
                                                    maximum=2 * np.pi),
                        theta_jn=bilby.core.prior.Sine(name='theta_jn'),
                        psi=bilby.core.prior.Uniform(name='psi', minimum=0,
                                                     maximum=np.pi),
                        phase=bilby.core.prior.Uniform(name='phase', minimum=0,
                                                       maximum=2 * np.pi))
        self.assertDictEqual(expected, self.prior_set_from_file)

    def test_to_file(self):
        expected = ["length = DeltaFunction(peak=42, name='c', latex_label='c', unit='m')\n",
                    "speed = PowerLaw(alpha=3, minimum=1, maximum=2, name='b', latex_label='b', unit='m/s')\n",
                    "mass = Uniform(minimum=0, maximum=1, name='a', latex_label='a', unit='kg')\n"]
        self.prior_set_from_dict.to_file(outdir='prior_files', label='to_file_test')
        with open('prior_files/to_file_test.prior') as f:
            for i, line in enumerate(f.readlines()):
                self.assertTrue(line in expected)

    def test_from_dict_with_string(self):
        string_prior = "bilby.core.prior.PowerLaw(name='b', alpha=3, minimum=1, maximum=2, unit='m/s')"
        self.priors['speed'] = string_prior
        from_dict = bilby.core.prior.PriorDict(dictionary=self.priors)
        self.assertDictEqual(self.prior_set_from_dict, from_dict)

    def test_convert_floats_to_delta_functions(self):
        self.prior_set_from_dict['d'] = 5
        self.prior_set_from_dict['e'] = 7.3
        self.prior_set_from_dict['f'] = 'unconvertable'
        self.prior_set_from_dict.convert_floats_to_delta_functions()
        expected = dict(mass=bilby.core.prior.Uniform(name='a', minimum=0, maximum=1, unit='kg'),
                        speed=bilby.core.prior.PowerLaw(name='b', alpha=3, minimum=1, maximum=2, unit='m/s'),
                        length=bilby.core.prior.DeltaFunction(name='c', peak=42, unit='m'),
                        d=bilby.core.prior.DeltaFunction(peak=5),
                        e=bilby.core.prior.DeltaFunction(peak=7.3),
                        f='unconvertable')
        self.assertDictEqual(expected, self.prior_set_from_dict)

    def test_prior_set_from_dict_but_using_a_string(self):
        prior_set = bilby.core.prior.PriorDict(dictionary=self.default_prior_file)
        expected = dict(
            mass_1=bilby.core.prior.Uniform(
                name='mass_1', minimum=5, maximum=100, unit='$M_{\\odot}$'),
            mass_2=bilby.core.prior.Uniform(
                name='mass_2', minimum=5, maximum=100, unit='$M_{\\odot}$'),
            a_1=bilby.core.prior.Uniform(name='a_1', minimum=0, maximum=0.8),
            a_2=bilby.core.prior.Uniform(name='a_2', minimum=0, maximum=0.8),
            tilt_1=bilby.core.prior.Sine(name='tilt_1'),
            tilt_2=bilby.core.prior.Sine(name='tilt_2'),
            phi_12=bilby.core.prior.Uniform(
                name='phi_12', minimum=0, maximum=2 * np.pi),
            phi_jl=bilby.core.prior.Uniform(
                name='phi_jl', minimum=0, maximum=2 * np.pi),
            luminosity_distance=bilby.gw.prior.UniformComovingVolume(
                name='luminosity_distance', minimum=1e2,
                maximum=5e3, unit='Mpc'),
            dec=bilby.core.prior.Cosine(name='dec'),
            ra=bilby.core.prior.Uniform(
                name='ra', minimum=0, maximum=2 * np.pi),
            theta_jn=bilby.core.prior.Sine(name='theta_jn'),
            psi=bilby.core.prior.Uniform(name='psi', minimum=0, maximum=np.pi),
            phase=bilby.core.prior.Uniform(
                name='phase', minimum=0, maximum=2 * np.pi)
        )
        self.assertDictEqual(expected, prior_set)

    def test_dict_argument_is_not_string_or_dict(self):
        with self.assertRaises(ValueError):
            bilby.core.prior.PriorDict(dictionary=list())

    def test_sample_subset_correct_size(self):
        size = 7
        samples = self.prior_set_from_dict.sample_subset(keys=self.prior_set_from_dict.keys(), size=size)
        self.assertEqual(len(self.prior_set_from_dict), len(samples))
        for key in samples:
            self.assertEqual(size, len(samples[key]))

    def test_sample_subset_correct_size_when_non_priors_in_dict(self):
        self.prior_set_from_dict['asdf'] = 'not_a_prior'
        samples = self.prior_set_from_dict.sample_subset(keys=self.prior_set_from_dict.keys())
        self.assertEqual(len(self.prior_set_from_dict) - 1, len(samples))

    def test_sample_subset_with_actual_subset(self):
        size = 3
        samples = self.prior_set_from_dict.sample_subset(keys=['length'], size=size)
        expected = dict(length=np.array([42., 42., 42.]))
        self.assertTrue(np.array_equal(expected['length'], samples['length']))

    def test_sample(self):
        size = 7
        np.random.seed(42)
        samples1 = self.prior_set_from_dict.sample_subset(keys=self.prior_set_from_dict.keys(), size=size)
        np.random.seed(42)
        samples2 = self.prior_set_from_dict.sample(size=size)
        self.assertEqual(samples1.keys(), samples2.keys())
        for key in samples1:
            self.assertTrue(np.array_equal(samples1[key], samples2[key]))

    def test_prob(self):
        samples = self.prior_set_from_dict.sample_subset(keys=['mass', 'speed'])
        expected = self.first_prior.prob(samples['mass']) * self.second_prior.prob(samples['speed'])
        self.assertEqual(expected, self.prior_set_from_dict.prob(samples))

    def test_ln_prob(self):
        samples = self.prior_set_from_dict.sample_subset(keys=['mass', 'speed'])
        expected = self.first_prior.ln_prob(samples['mass']) + self.second_prior.ln_prob(samples['speed'])
        self.assertEqual(expected, self.prior_set_from_dict.ln_prob(samples))

    def test_rescale(self):
        theta = [0.5, 0.5, 0.5]
        expected = [self.first_prior.rescale(0.5),
                    self.second_prior.rescale(0.5),
                    self.third_prior.rescale(0.5)]
        self.assertListEqual(sorted(expected), sorted(self.prior_set_from_dict.rescale(
            keys=self.prior_set_from_dict.keys(), theta=theta)))

    def test_redundancy(self):
        for key in self.prior_set_from_dict.keys():
            self.assertFalse(self.prior_set_from_dict.test_redundancy(key=key))


class TestFillPrior(unittest.TestCase):

    def setUp(self):
        self.likelihood = Mock()
        self.likelihood.parameters = dict(a=0, b=0, c=0, d=0, asdf=0, ra=1)
        self.likelihood.non_standard_sampling_parameter_keys = dict(t=8)
        self.priors = dict(a=1, b=1.1, c='string', d=bilby.core.prior.Uniform(0, 1))
        self.priors = bilby.core.prior.PriorDict(dictionary=self.priors)
        self.default_prior_file = os.path.join(os.path.dirname(os.path.realpath(__file__)),
                                               'prior_files/binary_black_holes.prior')
        self.priors.fill_priors(self.likelihood, self.default_prior_file)

    def tearDown(self):
        del self.likelihood
        del self.priors

    def test_prior_instances_are_not_changed_by_parsing(self):
        self.assertIsInstance(self.priors['d'], bilby.core.prior.Uniform)

    def test_parsing_ints_to_delta_priors_class(self):
        self.assertIsInstance(self.priors['a'], bilby.core.prior.DeltaFunction)

    def test_parsing_ints_to_delta_priors_with_right_value(self):
        self.assertEqual(self.priors['a'].peak, 1)

    def test_parsing_floats_to_delta_priors_class(self):
        self.assertIsInstance(self.priors['b'], bilby.core.prior.DeltaFunction)

    def test_parsing_floats_to_delta_priors_with_right_value(self):
        self.assertAlmostEqual(self.priors['b'].peak, 1.1, 1e-8)

    def test_without_available_default_priors_no_prior_is_set(self):
        with self.assertRaises(KeyError):
            print(self.priors['asdf'])

    def test_with_available_default_priors_a_default_prior_is_set(self):
        self.assertIsInstance(self.priors['ra'], bilby.core.prior.Uniform)


class TestCreateDefaultPrior(unittest.TestCase):

    def test_none_behaviour(self):
        self.assertIsNone(bilby.core.prior.create_default_prior(name='name', default_priors_file=None))

    def test_bbh_params(self):
        prior_file = os.path.join(os.path.dirname(os.path.realpath(__file__)), 'prior_files/binary_black_holes.prior')
        prior_set = bilby.core.prior.PriorDict(filename=prior_file)
        for prior in prior_set:
            self.assertEqual(prior_set[prior], bilby.core.prior.create_default_prior(name=prior,
                                                                                     default_priors_file=prior_file))

    def test_unknown_prior(self):
        prior_file = os.path.join(os.path.dirname(os.path.realpath(__file__)), 'prior_files/binary_black_holes.prior')
        self.assertIsNone(bilby.core.prior.create_default_prior(name='name', default_priors_file=prior_file))


if __name__ == '__main__':
    unittest.main()<|MERGE_RESOLUTION|>--- conflicted
+++ resolved
@@ -260,7 +260,6 @@
         with self.assertRaises(ValueError):
             bilby.core.prior.Beta(name='test', unit='unit', alpha=2.0, beta=-2.0),
 
-<<<<<<< HEAD
     def test_multivariate_gaussian_fail(self):
         with self.assertRaises(ValueError):
             # bounds is wrong length
@@ -354,14 +353,13 @@
         self.assertTrue(np.allclose(mvg.sigmas[0], sigma))
         self.assertTrue(np.allclose(np.diag(mvg.covs[0]), np.square(sigma)))
         self.assertTrue(np.allclose(np.diag(np.fliplr(mvg.covs[0])), 2.*np.ones(2)))
-=======
+
     def test_fermidirac_fail(self):
         with self.assertRaises(ValueError):
             bilby.core.prior.FermiDirac(name='test', unit='unit', sigma=1.)
 
         with self.assertRaises(ValueError):
             bilby.core.prior.FermiDirac(name='test', unit='unit', sigma=1., mu=-1)
->>>>>>> 9dacda96
 
     def test_probability_in_domain(self):
         """Test that the prior probability is non-negative in domain of validity and zero outside."""
@@ -468,11 +466,8 @@
                     bilby.core.prior.HalfGaussian, bilby.core.prior.LogNormal,
                     bilby.core.prior.Exponential, bilby.core.prior.StudentT,
                     bilby.core.prior.Logistic, bilby.core.prior.Cauchy,
-<<<<<<< HEAD
-                    bilby.core.prior.Gamma, bilby.core.prior.MultivariateGaussian)):
-=======
-                    bilby.core.prior.Gamma, bilby.core.prior.FermiDirac)):
->>>>>>> 9dacda96
+                    bilby.core.prior.Gamma, bilby.core.prior.MultivariateGaussian,
+                    bilby.core.prior.FermiDirac)):
                 continue
             prior.maximum = (prior.maximum + prior.minimum) / 2
             self.assertTrue(max(prior.sample(10000)) < prior.maximum)
@@ -484,11 +479,8 @@
                     bilby.core.prior.HalfGaussian, bilby.core.prior.LogNormal,
                     bilby.core.prior.Exponential, bilby.core.prior.StudentT,
                     bilby.core.prior.Logistic, bilby.core.prior.Cauchy,
-<<<<<<< HEAD
-                    bilby.core.prior.Gamma, bilby.core.prior.MultivariateGaussian)):
-=======
-                    bilby.core.prior.Gamma, bilby.core.prior.FermiDirac)):
->>>>>>> 9dacda96
+                    bilby.core.prior.Gamma, bilby.core.prior.MultivariateGaussian,
+                    bilby.core.prior.FermiDirac)):
                 continue
             prior.minimum = (prior.maximum + prior.minimum) / 2
             self.assertTrue(min(prior.sample(10000)) > prior.minimum)
