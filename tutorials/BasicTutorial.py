import numpy as np
import pylab as plt

import dynesty.plotting as dyplot
import corner
import peyote
import dynesty.plotting as dyplot
import corner

<<<<<<< HEAD
# peyote.setup_logging()
=======
peyote.setup_logger()
>>>>>>> a96083b3

time_duration = 1.
sampling_frequency = 4096.

<<<<<<< HEAD
=======
simulation_parameters = dict(
    mass_1=36., mass_2=29.,
    spin_1=[0, 0, 0],
    spin_2=[0, 0, 0],
    luminosity_distance=100.,
    iota=0.4, #np.pi/2,
    phase=1.3,
    waveform_approximant='IMRPhenomPv2',
    reference_frequency=50.,
    ra=1.375,
    dec=-1.2108,
    geocent_time=1126259642.413,
    psi=2.659
    )
>>>>>>> a96083b3


<<<<<<< HEAD
source = peyote.source.BinaryBlackHole('BBH', sampling_frequency, time_duration, mass_1=36., mass_2=29.,
                                       spin_1=[0, 0, 0], spin_2=[0, 0, 0], luminosity_distance=100., iota=0.4,
                                       phase=1.3, waveform_approximant='IMRPhenomPv2', reference_frequency=50.,
                                       ra=1.375, dec=-1.2108, geocent_time=1126259642.413, psi=2.659)

# source = peyote.source.BinaryBlackHole('BBH', sampling_frequency, time_duration)
hf_signal = source.frequency_domain_strain()


=======
>>>>>>> a96083b3
# Simulate the data in H1
H1 = peyote.detector.H1
H1_hf_noise, frequencies = H1.power_spectral_density.get_noise_realisation(
    sampling_frequency, time_duration)
H1.set_data(sampling_frequency, time_duration, frequency_domain_strain=H1_hf_noise)
H1.inject_signal(source)
H1.set_spectral_densities()

# Simulate the data in L1
L1 = peyote.detector.L1
L1_hf_noise, frequencies = L1.power_spectral_density.get_noise_realisation(
    sampling_frequency, time_duration)
L1.set_data(sampling_frequency, time_duration, frequency_domain_strain=L1_hf_noise)
L1.inject_signal(source)
L1.set_spectral_densities()

IFOs = [H1, L1]

# Plot the noise and signal
fig, ax = plt.subplots()
plt.loglog(frequencies, np.abs(H1_hf_noise), lw=1.5, label='H1 noise+signal')
plt.loglog(frequencies, np.abs(L1_hf_noise), lw=1.5, label='L1 noise+signal')
plt.loglog(frequencies, np.abs(hf_signal['plus']), lw=0.8, label='signal')
plt.xlim(10, 1000)
plt.legend()
plt.xlabel(r'frequency')
plt.ylabel(r'strain')
fig.savefig('data')

<<<<<<< HEAD
likelihood = peyote.likelihood.Likelihood(IFOs, source)

prior = source.copy()
prior.mass_1 = peyote.parameter.Parameter(
    'mass_1', prior=peyote.prior.Uniform(lower=35, upper=37),
    latex_label='$m_1$')
# prior.mass_2 = peyote.parameter.Parameter(
#     'mass_2', prior=peyote.prior.Uniform(lower=27, upper=31),
#     latex_label='$m_2$')
#prior.iota = peyote.parameter.Parameter(
#    'iota', prior=peyote.prior.Uniform(lower=0, upper=np.pi),
#    latex_label='$iota$')
prior.luminosity_distance = peyote.parameter.Parameter(
=======
likelihood = peyote.likelihood.likelihood(IFOs, source)

prior = simulation_parameters.copy()
prior['mass_1'] = peyote.parameter.Parameter(
    'mass_1', prior=peyote.prior.Uniform(lower=35, upper=37),
    latex_label='$m_1$')
#prior['mass_2'] = peyote.parameter.Parameter(
#    'mass_2', prior=peyote.prior.Uniform(lower=27, upper=31),
#    latex_label='$m_2$')
#prior['iota'] = peyote.parameter.Parameter(
#    'iota', prior=peyote.prior.Uniform(lower=0, upper=np.pi),
#    latex_label='$iota$')
#prior['phase'] = peyote.parameter.Parameter(
#    'phase', prior=peyote.prior.Uniform(lower=0, upper=np.pi))
#prior['geocent_time'] = peyote.parameter.Parameter(
#    'geocent_time', prior=peyote.prior.Uniform(
#        lower=simulation_parameters['geocent_time']-100,
#        upper=simulation_parameters['geocent_time']+100))
prior['luminosity_distance'] = peyote.parameter.Parameter(
>>>>>>> a96083b3
    'luminosity_distance', prior=peyote.prior.Uniform(lower=30, upper=200),
    latex_label='$d_L$')

result = peyote.run_sampler(likelihood, prior, sampler='nestle',
                            n_live_points=200, verbose=True)

<<<<<<< HEAD
truths = [source.__dict__[x] for x in result.search_parameter_keys]
=======
truths = [simulation_parameters[x] for x in result.search_parameter_keys]
>>>>>>> a96083b3
fig = corner.corner(result.samples, truths=truths, labels=result.search_parameter_keys)
fig.savefig('corner')

fig, axes = dyplot.traceplot(result['sampler_output'])
fig.savefig('trace')<|MERGE_RESOLUTION|>--- conflicted
+++ resolved
@@ -7,35 +7,13 @@
 import dynesty.plotting as dyplot
 import corner
 
-<<<<<<< HEAD
 # peyote.setup_logging()
-=======
-peyote.setup_logger()
->>>>>>> a96083b3
 
 time_duration = 1.
 sampling_frequency = 4096.
 
-<<<<<<< HEAD
-=======
-simulation_parameters = dict(
-    mass_1=36., mass_2=29.,
-    spin_1=[0, 0, 0],
-    spin_2=[0, 0, 0],
-    luminosity_distance=100.,
-    iota=0.4, #np.pi/2,
-    phase=1.3,
-    waveform_approximant='IMRPhenomPv2',
-    reference_frequency=50.,
-    ra=1.375,
-    dec=-1.2108,
-    geocent_time=1126259642.413,
-    psi=2.659
-    )
->>>>>>> a96083b3
 
 
-<<<<<<< HEAD
 source = peyote.source.BinaryBlackHole('BBH', sampling_frequency, time_duration, mass_1=36., mass_2=29.,
                                        spin_1=[0, 0, 0], spin_2=[0, 0, 0], luminosity_distance=100., iota=0.4,
                                        phase=1.3, waveform_approximant='IMRPhenomPv2', reference_frequency=50.,
@@ -45,8 +23,6 @@
 hf_signal = source.frequency_domain_strain()
 
 
-=======
->>>>>>> a96083b3
 # Simulate the data in H1
 H1 = peyote.detector.H1
 H1_hf_noise, frequencies = H1.power_spectral_density.get_noise_realisation(
@@ -76,7 +52,6 @@
 plt.ylabel(r'strain')
 fig.savefig('data')
 
-<<<<<<< HEAD
 likelihood = peyote.likelihood.Likelihood(IFOs, source)
 
 prior = source.copy()
@@ -90,38 +65,13 @@
 #    'iota', prior=peyote.prior.Uniform(lower=0, upper=np.pi),
 #    latex_label='$iota$')
 prior.luminosity_distance = peyote.parameter.Parameter(
-=======
-likelihood = peyote.likelihood.likelihood(IFOs, source)
-
-prior = simulation_parameters.copy()
-prior['mass_1'] = peyote.parameter.Parameter(
-    'mass_1', prior=peyote.prior.Uniform(lower=35, upper=37),
-    latex_label='$m_1$')
-#prior['mass_2'] = peyote.parameter.Parameter(
-#    'mass_2', prior=peyote.prior.Uniform(lower=27, upper=31),
-#    latex_label='$m_2$')
-#prior['iota'] = peyote.parameter.Parameter(
-#    'iota', prior=peyote.prior.Uniform(lower=0, upper=np.pi),
-#    latex_label='$iota$')
-#prior['phase'] = peyote.parameter.Parameter(
-#    'phase', prior=peyote.prior.Uniform(lower=0, upper=np.pi))
-#prior['geocent_time'] = peyote.parameter.Parameter(
-#    'geocent_time', prior=peyote.prior.Uniform(
-#        lower=simulation_parameters['geocent_time']-100,
-#        upper=simulation_parameters['geocent_time']+100))
-prior['luminosity_distance'] = peyote.parameter.Parameter(
->>>>>>> a96083b3
     'luminosity_distance', prior=peyote.prior.Uniform(lower=30, upper=200),
     latex_label='$d_L$')
 
 result = peyote.run_sampler(likelihood, prior, sampler='nestle',
                             n_live_points=200, verbose=True)
 
-<<<<<<< HEAD
 truths = [source.__dict__[x] for x in result.search_parameter_keys]
-=======
-truths = [simulation_parameters[x] for x in result.search_parameter_keys]
->>>>>>> a96083b3
 fig = corner.corner(result.samples, truths=truths, labels=result.search_parameter_keys)
 fig.savefig('corner')
 
