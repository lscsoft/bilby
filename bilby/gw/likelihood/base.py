--- conflicted
+++ resolved
@@ -435,15 +435,9 @@
 
         if self.time_marginalization and self.jitter_time:
             self.parameters['geocent_time'] -= self.parameters['time_jitter']
-<<<<<<< HEAD
 
         return float(log_l.real)
 
-=======
-
-        return float(log_l.real)
-
->>>>>>> b2c70a1d
     def compute_log_likelihood_from_snrs(self, total_snrs):
 
         if self.calibration_marginalization and self.time_marginalization:
