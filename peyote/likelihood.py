import numpy as np


class Likelihood:
    def __init__(self, interferometers, waveformgenerator):
        self.interferometers = interferometers
<<<<<<< HEAD
        self.waveformgenerator = waveformgenerator
=======
        self.source = source
        self.noise_log_likelihood = 0
        self.set_noise_log_likelihood()

    def get_interferometer_signal(self, waveform_polarizations, interferometer):
        h = []
        for mode in waveform_polarizations:
            det_response = interferometer.antenna_response(
                self.source.ra, self.source.dec,
                self.source.geocent_time, self.source.psi, mode)
            h.append(waveform_polarizations[mode] * det_response)
        signal = np.sum(h, axis=0)

        time_shift = interferometer.time_delay_from_geocenter(
            self.source.ra, self.source.dec,
            self.source.geocent_time)
        signal *= np.exp(-1j * 2 * np.pi * time_shift * self.source.frequency_array)

        return signal
>>>>>>> 6ce06fab

    def log_likelihood(self):
        log_l = 0
        waveform_polarizations = self.waveformgenerator.frequency_domain_strain()
        for interferometer in self.interferometers:
<<<<<<< HEAD
            h = []
            for mode in waveform_polarizations:
                det_response = interferometer.antenna_response(
                    self.waveformgenerator.ra, self.waveformgenerator.dec,
                    self.waveformgenerator.geocent_time,
                    self.waveformgenerator.psi, mode)

                h.append(waveform_polarizations[mode] * det_response)
=======
            log_l += self.log_likelihood_interferometer(waveform_polarizations, interferometer)
        return log_l.real
>>>>>>> 6ce06fab

    def log_likelihood_interferometer(self, waveform_polarizations, interferometer):
        signal_ifo = self.get_interferometer_signal(waveform_polarizations, interferometer)

<<<<<<< HEAD
            time_shift = interferometer.time_delay_from_geocenter(
                self.waveformgenerator.ra, self.waveformgenerator.dec,
                self.waveformgenerator.geocent_time)
            signal_ifo *= np.exp(-1j*2*np.pi*time_shift*self.waveformgenerator.frequency_array)

            log_l -= 4. / self.waveformgenerator.time_duration * np.vdot(
                interferometer.data - signal_ifo,
                (interferometer.data - signal_ifo) / (
                    interferometer.power_spectral_density_array))
=======
        log_l = - 4. / self.source.time_duration * np.vdot(interferometer.data - signal_ifo,
                                                           (interferometer.data - signal_ifo)
                                                           / interferometer.power_spectral_density_array)
        return log_l.real

    def log_likelihood_ratio(self):
        return self.log_likelihood() - self.noise_log_likelihood
>>>>>>> 6ce06fab

    def set_noise_log_likelihood(self):
        log_l = 0
        for interferometer in self.interferometers:
            log_l -= 4. / self.source.time_duration * np.sum(abs(interferometer.data)**2
                                                             / interferometer.power_spectral_density_array)
        self.noise_log_likelihood = log_l.real


class LikelihoodB(Likelihood):


    def __init__(self, interferometers, waveformgenerator):
        Likelihood.__init__(self, interferometers, waveformgenerator)

        for interferometer in self.interferometers:
            interferometer.whiten_data()


    def log_likelihood(self):
        log_l = 0
        waveform_polarizations = self.waveformgenerator.frequency_domain_strain()
        for interferometer in self.interferometers:
            for mode in waveform_polarizations.keys():

                det_response = interferometer.antenna_response(
                    self.waveformgenerator.ra, self.waveformgenerator.dec,
                    self.waveformgenerator.geocent_time, self.waveformgenerator.psi, mode)

                waveform_polarizations[mode] *= det_response

            signal_ifo = np.sum(waveform_polarizations.values(), axis=0)

            time_shift = interferometer.time_delay_from_geocenter(
                self.waveformgenerator.ra, self.waveformgenerator.dec,
                self.waveformgenerator.geocent_time)
            signal_ifo *= np.exp(-1j * 2 * np.pi * time_shift)
            signal_ifo_whitened = signal_ifo / (
                interferometer.amplitude_spectral_density_array)

            log_l -= 4. * self.waveformgenerator.sampling_frequency * (
                np.real(sum(
                    (interferometer.whitened_data - signal_ifo_whitened) ** 2)))

        return log_l<|MERGE_RESOLUTION|>--- conflicted
+++ resolved
@@ -4,10 +4,7 @@
 class Likelihood:
     def __init__(self, interferometers, waveformgenerator):
         self.interferometers = interferometers
-<<<<<<< HEAD
         self.waveformgenerator = waveformgenerator
-=======
-        self.source = source
         self.noise_log_likelihood = 0
         self.set_noise_log_likelihood()
 
@@ -15,65 +12,41 @@
         h = []
         for mode in waveform_polarizations:
             det_response = interferometer.antenna_response(
-                self.source.ra, self.source.dec,
-                self.source.geocent_time, self.source.psi, mode)
+                self.waveformgenerator.ra, self.waveformgenerator.dec,
+                self.waveformgenerator.geocent_time, self.waveformgenerator.psi, mode)
             h.append(waveform_polarizations[mode] * det_response)
         signal = np.sum(h, axis=0)
 
         time_shift = interferometer.time_delay_from_geocenter(
-            self.source.ra, self.source.dec,
-            self.source.geocent_time)
-        signal *= np.exp(-1j * 2 * np.pi * time_shift * self.source.frequency_array)
+            self.waveformgenerator.ra, self.waveformgenerator.dec,
+            self.waveformgenerator.geocent_time)
+        signal *= np.exp(-1j * 2 * np.pi * time_shift * self.waveformgenerator.frequency_array)
 
         return signal
->>>>>>> 6ce06fab
 
     def log_likelihood(self):
         log_l = 0
         waveform_polarizations = self.waveformgenerator.frequency_domain_strain()
         for interferometer in self.interferometers:
-<<<<<<< HEAD
-            h = []
-            for mode in waveform_polarizations:
-                det_response = interferometer.antenna_response(
-                    self.waveformgenerator.ra, self.waveformgenerator.dec,
-                    self.waveformgenerator.geocent_time,
-                    self.waveformgenerator.psi, mode)
-
-                h.append(waveform_polarizations[mode] * det_response)
-=======
             log_l += self.log_likelihood_interferometer(waveform_polarizations, interferometer)
         return log_l.real
->>>>>>> 6ce06fab
 
     def log_likelihood_interferometer(self, waveform_polarizations, interferometer):
         signal_ifo = self.get_interferometer_signal(waveform_polarizations, interferometer)
 
-<<<<<<< HEAD
-            time_shift = interferometer.time_delay_from_geocenter(
-                self.waveformgenerator.ra, self.waveformgenerator.dec,
-                self.waveformgenerator.geocent_time)
-            signal_ifo *= np.exp(-1j*2*np.pi*time_shift*self.waveformgenerator.frequency_array)
-
-            log_l -= 4. / self.waveformgenerator.time_duration * np.vdot(
-                interferometer.data - signal_ifo,
-                (interferometer.data - signal_ifo) / (
-                    interferometer.power_spectral_density_array))
-=======
-        log_l = - 4. / self.source.time_duration * np.vdot(interferometer.data - signal_ifo,
-                                                           (interferometer.data - signal_ifo)
-                                                           / interferometer.power_spectral_density_array)
+        log_l = - 4. / self.waveformgenerator.time_duration * np.vdot(interferometer.data - signal_ifo,
+                                                                      (interferometer.data - signal_ifo)
+                                                                      / interferometer.power_spectral_density_array)
         return log_l.real
 
     def log_likelihood_ratio(self):
         return self.log_likelihood() - self.noise_log_likelihood
->>>>>>> 6ce06fab
 
     def set_noise_log_likelihood(self):
         log_l = 0
         for interferometer in self.interferometers:
-            log_l -= 4. / self.source.time_duration * np.sum(abs(interferometer.data)**2
-                                                             / interferometer.power_spectral_density_array)
+            log_l -= 4. / self.waveformgenerator.time_duration * np.sum(abs(interferometer.data)**2
+                                                                        / interferometer.power_spectral_density_array)
         self.noise_log_likelihood = log_l.real
 
 
