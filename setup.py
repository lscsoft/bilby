--- conflicted
+++ resolved
@@ -11,7 +11,6 @@
 python_version = sys.version_info
 if python_version < (3, 8):
     sys.exit("Python < 3.8 is not supported, aborting setup")
-<<<<<<< HEAD
 
 
 class LazyImportBuildExtCmd(build_ext):
@@ -29,8 +28,6 @@
         include_dirs=[np.get_include()],
     ),
 ]
-=======
->>>>>>> 18910386
 
 
 def write_version_file(version):
