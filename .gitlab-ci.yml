# This script is an edited version of the example found at
# https://git.ligo.org/lscsoft/example-ci-project/blob/python/.gitlab-ci.yml
# Each 0th-indendation level is a job that will be run within GitLab CI
# The only exception are a short list of reserved keywords
#
# https://docs.gitlab.com/ee/ci/yaml/#gitlab-ci-yml

# stages is a reserved keyword that defines job dependencies and
# parallelization. each stage runs in parallel but must complete
# before the next stage begins

stages:
  - test
  - deploy

<<<<<<< HEAD
variables:
  GIT_SUBMODULE_STRATEGY: recursive

=======
>>>>>>> 188f94d1
# test example on Debian 8 "jessie"
exitcode-jessie:
  stage: test
  image: ligo/software:jessie
  script:
    - pip install -r requirements.txt
    - pip install coverage
    - pip install coverage-badge
    - python setup.py install
    - for test in test/*.py; do coverage run $test; done
#    - coverage run test/parameter_tests.py
#    - coverage run test/tests.py
#    - coverage run test/waveform_generator_tests.py
    - coverage html --include=peyote/*
    - coverage-badge -o coverage.svg
  artifacts:
    paths:
      - htmlcov/
      - coverage.svg

pages:
  stage: deploy
  dependencies:
    - exitcode-jessie
  script:
    - mv htmlcov/ public/
    - mv coverage.svg public/
  artifacts:
    paths:
      - public
    expire_in: 30 days
  #only:
    #- master<|MERGE_RESOLUTION|>--- conflicted
+++ resolved
@@ -13,12 +13,6 @@
   - test
   - deploy
 
-<<<<<<< HEAD
-variables:
-  GIT_SUBMODULE_STRATEGY: recursive
-
-=======
->>>>>>> 188f94d1
 # test example on Debian 8 "jessie"
 exitcode-jessie:
   stage: test
